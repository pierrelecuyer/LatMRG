//
//  main.cpp
//  LatMRG
//
//  Created by Erwan Bourceret on 18/04/2017.
//  Copyright © 2017 DIRO. All rights reserved.
//


// select pre compiling options
//----------------------------------------------------------------------------------------

#define PRINT_CONSOLE

//----------------------------------------------------------------------------------------

#include <iostream>
#include <map>
#include <fstream>
#include <iterator>
#include <string>
#include <sstream>
#include <iomanip>
#include <time.h>
#include <num.h>
#include <sys/types.h>
#include <sys/stat.h>

#include "latmrg/IntLattice.h"
#include <NTL/tools.h>
#include <NTL/ctools.h>
#include <NTL/ZZ.h>
#include <NTL/ZZ_p.h>
#include "NTL/vec_ZZ.h"
#include "NTL/vec_ZZ_p.h"
#include <NTL/vec_vec_ZZ.h>
#include <NTL/vec_vec_ZZ_p.h>
#include <NTL/mat_ZZ.h>
#include <NTL/matrix.h>
#include <NTL/LLL.h>

#include "latmrg/LatTestAll.h"
#include "latmrg/MRGLattice.h"
#include "latmrg/LatTestAll.h"


#include "latticetester/Types.h"
#include "latticetester/Util.h"

#include <boost/numeric/ublas/matrix.hpp>
#include <boost/numeric/ublas/io.hpp>
#include <boost/progress.hpp>



//#include "SimpleMRG.h"

using namespace std;
using namespace NTL;
using namespace LatticeTester;



int main (int argc, char *argv[])
{
   // Erwan
   //string testLocation = "/Users/Erwan1/projects/github/LatMRG";
   //string testLocation = "/Users/Erwan1/projects/github/LatMRG/latZZDD_test1";
   //string testLocation = "latZZDD_test1";
   
   // Paul
   //string testLocation = "/Users/paulwambergue/UdeM/latmrg/inputTestFiles";
   string testLocation = "/Users/paulwambergue/UdeM/latmrg/inputTestFiles/latZZDD_test1";
   
   struct stat buf; //properties of a file or directory
   LatMRG::LatTestAll testall;
   int status = 0;

   stat(testLocation.c_str(), &buf);
   
   if (0 != S_ISDIR(buf.st_mode)) //directory
      status |= testall.doTestDir (testLocation.c_str());
   else { //file
      string dataname(testLocation.c_str());
      dataname.append(".dat");
      stat(dataname.c_str(), &buf);

<<<<<<< HEAD
      status |= testall.doTest ("/Users/Erwan1/projects/github/LatMRG/latZZDD_test3");
=======
      status |= testall.doTest (testLocation.c_str());
>>>>>>> 2d72c65d
   }
   return 0;
}
<|MERGE_RESOLUTION|>--- conflicted
+++ resolved
@@ -66,18 +66,17 @@
    // Erwan
    //string testLocation = "/Users/Erwan1/projects/github/LatMRG";
    //string testLocation = "/Users/Erwan1/projects/github/LatMRG/latZZDD_test1";
-   //string testLocation = "latZZDD_test1";
-   
+
    // Paul
    //string testLocation = "/Users/paulwambergue/UdeM/latmrg/inputTestFiles";
    string testLocation = "/Users/paulwambergue/UdeM/latmrg/inputTestFiles/latZZDD_test1";
-   
+
    struct stat buf; //properties of a file or directory
    LatMRG::LatTestAll testall;
    int status = 0;
 
    stat(testLocation.c_str(), &buf);
-   
+
    if (0 != S_ISDIR(buf.st_mode)) //directory
       status |= testall.doTestDir (testLocation.c_str());
    else { //file
@@ -85,11 +84,7 @@
       dataname.append(".dat");
       stat(dataname.c_str(), &buf);
 
-<<<<<<< HEAD
-      status |= testall.doTest ("/Users/Erwan1/projects/github/LatMRG/latZZDD_test3");
-=======
       status |= testall.doTest (testLocation.c_str());
->>>>>>> 2d72c65d
    }
    return 0;
 }
