--- conflicted
+++ resolved
@@ -78,12 +78,7 @@
 
       status |= testall.doTest ("/Users/Erwan1/projects/github/LatMRG/latZZDD_test1");
    }
-<<<<<<< HEAD
-/*
-=======
-
    /*
->>>>>>> 63084112
    BMat A;
    A.resize(2, 2);
    A(0,0) = 1;
