--- conflicted
+++ resolved
@@ -228,11 +228,7 @@
    Normalizer *normal;
 
    RScal logDensity;
-<<<<<<< HEAD
-   logDensity = m_order * log(m_modulo);
-=======
    logDensity = - m_order * log(m_modulo); 
->>>>>>> f13c5147
    // PW_TODO
    // on travaille dans le dual à chaque fois ?
 
